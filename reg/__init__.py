--- conflicted
+++ resolved
@@ -1,15 +1,4 @@
 # flake8: noqa
-<<<<<<< HEAD
-from .implicit import implicit, NoImplicitLookupError
-from .registry import ClassRegistry, Registry, IRegistry, IClassLookup
-from .lookup import Lookup, ComponentLookupError, Matcher
-from .predicate import (PredicateRegistry, Predicate, KeyIndex,
-                        PredicateRegistryError, PredicateMatcher, ANY)
-from .compose import ListClassLookup, ChainClassLookup, CachingClassLookup
-from .generic import generic, classgeneric
-from .mapply import mapply, arginfo
-from .sentinel import Sentinel
-=======
 from .implicit import implicit
 from .registry import Registry, CachingKeyLookup, Lookup
 from .dispatch import dispatch, dispatch_external_predicates
@@ -21,5 +10,4 @@
 from .predicate import (Predicate, PredicateRegistry, KeyIndex, ClassIndex,
                         key_predicate, class_predicate,
                         match_key, match_instance, match_argname,
-                        match_class)
->>>>>>> 090b0175
+                        match_class)