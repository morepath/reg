--- conflicted
+++ resolved
@@ -3,13 +3,8 @@
 
 from ..predicate import (
     match_instance, match_key, match_class, key_predicate, NOT_FOUND)
-<<<<<<< HEAD
-from reg.dispatch import dispatch
-from reg.error import RegistrationError, KeyExtractorError
-=======
-from ..dispatch import dispatch, dispatch_external_predicates
+from ..dispatch import dispatch
 from ..error import RegistrationError, KeyExtractorError
->>>>>>> d288028d
 
 
 class IAlpha(object):
