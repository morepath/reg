--- conflicted
+++ resolved
@@ -1,17 +1,10 @@
 from __future__ import unicode_literals
-<<<<<<< HEAD
-from reg.predicate import (PredicateRegistry, SingleValueRegistry,
-                           class_predicate,
-                           match_instance, match_key,
-                           Lookup, CachingKeyLookup)
-from reg.error import RegistrationError
-from reg.dispatch import dispatch
-=======
-from ..registry import Registry, CachingKeyLookup
-from ..predicate import (class_predicate,
-                         match_instance, match_key)
+from ..predicate import (PredicateRegistry, SingleValueRegistry,
+                         class_predicate,
+                         match_instance, match_key,
+                         Lookup, CachingKeyLookup)
 from ..error import RegistrationError
->>>>>>> d288028d
+from ..dispatch import dispatch
 import pytest
 
 
